--- conflicted
+++ resolved
@@ -436,7 +436,6 @@
 if __name__ == "__main__":
     app = QtWidgets.QApplication(sys.argv)
 
-<<<<<<< HEAD
     TITLE_FONT = QFont('Arial', 16)
     TITLE_FONT.setUnderline(True)
     TITLE_FONT.setCapitalization(QFont.Capitalization.Capitalize)
@@ -444,12 +443,11 @@
     LABEL_FONT = QFont('Arial', 10)
     MIN_FORM_WIDTH = QFontMetrics(ERROR_FONT) \
         .boundingRect(" Please enter a number for each dimension! ").width()
-=======
+
     DIAGNOSTIC_LABELS = {
         "iteration_label": QtWidgets.QLabel("Current Iteration: 0"),
         "current_weights": QtWidgets.QLabel("Current Weights: \n[w1 = 0] \n[w2 = 0] \n[w0 = 0]"),
     }
->>>>>>> b8a7e468
 
     win = PerceptronViewer()
 
